/*
 * Copyright 2010-2012 JetBrains s.r.o.
 *
 * Licensed under the Apache License, Version 2.0 (the "License");
 * you may not use this file except in compliance with the License.
 * You may obtain a copy of the License at
 *
 * http://www.apache.org/licenses/LICENSE-2.0
 *
 * Unless required by applicable law or agreed to in writing, software
 * distributed under the License is distributed on an "AS IS" BASIS,
 * WITHOUT WARRANTIES OR CONDITIONS OF ANY KIND, either express or implied.
 * See the License for the specific language governing permissions and
 * limitations under the License.
 */

package org.jetbrains.jet.codegen;

import com.intellij.openapi.util.text.StringUtil;
import com.intellij.psi.PsiElement;
import org.jetbrains.annotations.NotNull;
import org.jetbrains.asm4.FieldVisitor;
import org.jetbrains.asm4.MethodVisitor;
import org.jetbrains.asm4.Type;
import org.jetbrains.asm4.commons.InstructionAdapter;
import org.jetbrains.jet.codegen.context.CodegenContext;
import org.jetbrains.jet.codegen.signature.JvmPropertyAccessorSignature;
import org.jetbrains.jet.codegen.signature.kotlin.JetMethodAnnotationWriter;
import org.jetbrains.jet.lang.descriptors.*;
import org.jetbrains.jet.lang.psi.*;
import org.jetbrains.jet.lang.resolve.BindingContext;
import org.jetbrains.jet.lang.resolve.DescriptorUtils;
import org.jetbrains.jet.lang.resolve.constants.CompileTimeConstant;
import org.jetbrains.jet.lang.resolve.java.JvmAbi;
import org.jetbrains.jet.lang.resolve.java.JvmStdlibNames;
import org.jetbrains.jet.lang.resolve.name.Name;
import org.jetbrains.jet.lang.types.lang.JetStandardLibrary;

import java.util.BitSet;

import static org.jetbrains.asm4.Opcodes.*;
<<<<<<< HEAD
import static org.jetbrains.jet.codegen.JetTypeMapper.getVisibilityAccessFlag;
=======
import static org.jetbrains.jet.codegen.AsmTypeConstants.*;
import static org.jetbrains.jet.codegen.CodegenUtil.*;
>>>>>>> d2d5f005
import static org.jetbrains.jet.lang.resolve.BindingContextUtils.descriptorToDeclaration;

/**
 * @author max
 * @author alex.tkachman
 */
public class PropertyCodegen {
    private final GenerationState state;
    private final FunctionCodegen functionCodegen;
    private final ClassBuilder v;
    private final OwnerKind kind;

    public PropertyCodegen(CodegenContext context, ClassBuilder v, FunctionCodegen functionCodegen, GenerationState state) {
        this.v = v;
        this.functionCodegen = functionCodegen;
        this.state = state;
        this.kind = context.getContextKind();
    }

    public void gen(JetProperty p) {
        final VariableDescriptor descriptor = state.getBindingContext().get(BindingContext.VARIABLE, p);
        if (!(descriptor instanceof PropertyDescriptor)) {
            throw new UnsupportedOperationException("expect a property to have a property descriptor");
        }
        final PropertyDescriptor propertyDescriptor = (PropertyDescriptor) descriptor;
        if (kind == OwnerKind.NAMESPACE || kind == OwnerKind.IMPLEMENTATION || kind == OwnerKind.TRAIT_IMPL) {
            if (kind != OwnerKind.TRAIT_IMPL) {
                generateBackingField(p, propertyDescriptor);
            }
            generateGetter(p, propertyDescriptor);
            generateSetter(p, propertyDescriptor);
        }
        else if (kind instanceof OwnerKind.DelegateKind) {
            generateDefaultGetter(propertyDescriptor, ACC_PUBLIC, p);
            if (propertyDescriptor.isVar()) {
                generateDefaultSetter(propertyDescriptor, ACC_PUBLIC, p);
            }
        }
    }

    public void generateBackingField(PsiElement p, PropertyDescriptor propertyDescriptor) {
        //noinspection ConstantConditions
        if (state.getBindingContext().get(BindingContext.BACKING_FIELD_REQUIRED, propertyDescriptor)) {
            DeclarationDescriptor containingDeclaration = propertyDescriptor.getContainingDeclaration();
            if (isInterface(containingDeclaration)) {
                return;
            }

            Object value = null;
            final JetExpression initializer = p instanceof JetProperty ? ((JetProperty) p).getInitializer() : null;
            if (initializer != null) {
                if (initializer instanceof JetConstantExpression) {
                    CompileTimeConstant<?> compileTimeValue = state.getBindingContext().get(BindingContext.COMPILE_TIME_VALUE, initializer);
                    value = compileTimeValue != null ? compileTimeValue.getValue() : null;
                }
            }
            int modifiers;
            if (kind == OwnerKind.NAMESPACE) {
                modifiers = ACC_STATIC;
            }
            else {
                modifiers = ACC_PRIVATE;
            }
            if (!propertyDescriptor.isVar()) {
                modifiers |= ACC_FINAL;
            }
            if (JetStandardLibrary.getInstance().isVolatile(propertyDescriptor)) {
                modifiers |= ACC_VOLATILE;
            }
            Type type = state.getInjector().getJetTypeMapper().mapType(propertyDescriptor.getType(), MapTypeMode.VALUE);
            FieldVisitor fieldVisitor = v.newField(p, modifiers, propertyDescriptor.getName().getName(), type.getDescriptor(), null, value);
            AnnotationCodegen.forField(fieldVisitor, state.getInjector().getJetTypeMapper()).genAnnotations(propertyDescriptor);
        }
    }

    private void generateGetter(JetProperty p, PropertyDescriptor propertyDescriptor) {
        final JetPropertyAccessor getter = p.getGetter();
        if (getter != null) {
            if (getter.getBodyExpression() != null) {
                JvmPropertyAccessorSignature signature =
                        state.getInjector().getJetTypeMapper().mapGetterSignature(propertyDescriptor, kind);
                functionCodegen.generateMethod(getter, signature.getJvmMethodSignature(), true, signature.getPropertyTypeKotlinSignature(),
                                               propertyDescriptor.getGetter());
            }
            else if (isExternallyAccessible(propertyDescriptor)) {
                generateDefaultGetter(p);
            }
        }
        else if (isExternallyAccessible(propertyDescriptor)) {
            generateDefaultGetter(p);
        }
    }

    private static boolean isExternallyAccessible(PropertyDescriptor p) {
        return p.getVisibility() != Visibilities.PRIVATE || DescriptorUtils.isClassObject(p.getContainingDeclaration())
               || p.getContainingDeclaration() instanceof NamespaceDescriptor;
    }

    private void generateSetter(JetProperty p, PropertyDescriptor propertyDescriptor) {
        final JetPropertyAccessor setter = p.getSetter();
        if (setter != null) {
            if (setter.getBodyExpression() != null) {
                final PropertySetterDescriptor setterDescriptor = propertyDescriptor.getSetter();
                assert setterDescriptor != null;
                JvmPropertyAccessorSignature signature =
                        state.getInjector().getJetTypeMapper().mapSetterSignature(propertyDescriptor, kind);
                functionCodegen.generateMethod(setter, signature.getJvmMethodSignature(), true, signature.getPropertyTypeKotlinSignature(),
                                               setterDescriptor);
            }
            else if (isExternallyAccessible(propertyDescriptor)) {
                generateDefaultSetter(p);
            }
        }
        else if (isExternallyAccessible(propertyDescriptor) && propertyDescriptor.isVar()) {
            generateDefaultSetter(p);
        }
    }

    private void generateDefaultGetter(JetProperty p) {
        final PropertyDescriptor propertyDescriptor = (PropertyDescriptor) state.getBindingContext().get(BindingContext.VARIABLE, p);
        assert propertyDescriptor != null;
<<<<<<< HEAD
        int flags = getVisibilityAccessFlag(propertyDescriptor) |
=======
        int flags = getAccessModifiers(propertyDescriptor, 0) |
>>>>>>> d2d5f005
                    (propertyDescriptor.getModality() == Modality.ABSTRACT
                     ? ACC_ABSTRACT
                     : (propertyDescriptor.getModality() == Modality.FINAL ? ACC_FINAL : 0));
        generateDefaultGetter(propertyDescriptor, flags, p);
    }

    public void generateDefaultGetter(PropertyDescriptor propertyDescriptor, int flags, PsiElement origin) {
        if (propertyDescriptor.getKind() == CallableMemberDescriptor.Kind.FAKE_OVERRIDE) {
            throw new IllegalStateException("must not generate code for fake overrides");
        }

        if (kind == OwnerKind.TRAIT_IMPL) {
            return;
        }

        if (kind == OwnerKind.NAMESPACE) {
            flags |= ACC_STATIC;
        }

        PsiElement psiElement = descriptorToDeclaration(state.getBindingContext(), propertyDescriptor.getContainingDeclaration());
        boolean isTrait = psiElement instanceof JetClass && ((JetClass) psiElement).isTrait();
        if (isTrait && !(kind instanceof OwnerKind.DelegateKind)) {
            flags |= ACC_ABSTRACT;
        }

        if (propertyDescriptor.getModality() == Modality.FINAL) {
            flags |= ACC_FINAL;
        }

        JvmPropertyAccessorSignature signature = state.getInjector().getJetTypeMapper().mapGetterSignature(propertyDescriptor, kind);
        final String descriptor = signature.getJvmMethodSignature().getAsmMethod().getDescriptor();
        String getterName = getterName(propertyDescriptor.getName());
        MethodVisitor mv = v.newMethod(origin, flags, getterName, descriptor, null, null);
        PropertyGetterDescriptor getter = propertyDescriptor.getGetter();
        generateJetPropertyAnnotation(mv, signature.getPropertyTypeKotlinSignature(),
                                      signature.getJvmMethodSignature().getKotlinTypeParameter(), propertyDescriptor,
                                      getter == null
                                      ? propertyDescriptor.getVisibility()
                                      : getter.getVisibility());

        if (getter != null) {
            //noinspection ConstantConditions
            assert !getter.hasBody();
            AnnotationCodegen.forMethod(mv, state.getInjector().getJetTypeMapper()).genAnnotations(getter);
        }

        if (state.getClassBuilderMode() != ClassBuilderMode.SIGNATURES && (!isTrait || kind instanceof OwnerKind.DelegateKind)) {
            if (propertyDescriptor.getModality() != Modality.ABSTRACT) {
                mv.visitCode();
                if (state.getClassBuilderMode() == ClassBuilderMode.STUBS) {
                    StubCodegen.generateStubThrow(mv);
                }
                else {
                    InstructionAdapter iv = new InstructionAdapter(mv);
                    if (kind != OwnerKind.NAMESPACE) {
                        iv.load(0, OBJECT_TYPE);
                    }
                    final Type type = state.getInjector().getJetTypeMapper().mapType(propertyDescriptor.getType(), MapTypeMode.VALUE);

                    if ((kind instanceof OwnerKind.DelegateKind) != (propertyDescriptor.getKind() == FunctionDescriptor.Kind.DELEGATION)) {
                        throw new IllegalStateException("mismatching kind in " + propertyDescriptor);
                    }

                    if (kind instanceof OwnerKind.DelegateKind) {
                        OwnerKind.DelegateKind dk = (OwnerKind.DelegateKind) kind;
                        dk.getDelegate().put(OBJECT_TYPE, iv);
                        iv.invokeinterface(dk.getOwnerClass(), getterName, descriptor);
                    }
                    else {
                        iv.visitFieldInsn(
                                kind == OwnerKind.NAMESPACE ? GETSTATIC : GETFIELD,
                                state.getInjector().getJetTypeMapper().getOwner(propertyDescriptor, kind).getInternalName(),
                                propertyDescriptor.getName().getName(),
                                type.getDescriptor());
                    }
                    iv.areturn(type);
                }
            }
        }
        FunctionCodegen.endVisit(mv, "getter", origin);
    }

    public static void generateJetPropertyAnnotation(
            MethodVisitor mv, @NotNull String kotlinType, @NotNull String typeParameters,
            @NotNull PropertyDescriptor propertyDescriptor, @NotNull Visibility visibility
    ) {
        JetMethodAnnotationWriter aw = JetMethodAnnotationWriter.visitAnnotation(mv);
        Modality modality = propertyDescriptor.getModality();
        BitSet flags = getFlagsForVisibility(visibility);
        flags.set(JvmStdlibNames.FLAG_PROPERTY_BIT);
        if (isInterface(propertyDescriptor.getContainingDeclaration()) && modality != Modality.ABSTRACT) {
            flags.set(modality == Modality.FINAL
                      ? JvmStdlibNames.FLAG_FORCE_FINAL_BIT
                      : JvmStdlibNames.FLAG_FORCE_OPEN_BIT);
        }
        aw.writeFlags(flags);
        aw.writeTypeParameters(typeParameters);
        aw.writePropertyType(kotlinType);
        aw.visitEnd();
    }

    private void generateDefaultSetter(JetProperty p) {
        final PropertyDescriptor propertyDescriptor = (PropertyDescriptor) state.getBindingContext().get(BindingContext.VARIABLE, p);
        assert propertyDescriptor != null;

<<<<<<< HEAD
        int modifiers = getVisibilityAccessFlag(propertyDescriptor);
        PropertySetterDescriptor setter = propertyDescriptor.getSetter();
        int flags = setter == null ? modifiers : getVisibilityAccessFlag(setter);
=======
        int modifiers = getAccessModifiers(propertyDescriptor, 0);
        PropertySetterDescriptor setter = propertyDescriptor.getSetter();
        int flags = setter == null ? modifiers : getAccessModifiers(setter, modifiers);
>>>>>>> d2d5f005
        flags |= (propertyDescriptor.getModality() == Modality.ABSTRACT ? ACC_ABSTRACT : 0);
        generateDefaultSetter(propertyDescriptor, flags, p);
    }

    public void generateDefaultSetter(PropertyDescriptor propertyDescriptor, int flags, PsiElement origin) {
        if (propertyDescriptor.getKind() == CallableMemberDescriptor.Kind.FAKE_OVERRIDE) {
            throw new IllegalStateException("must not generate code for fake overrides");
        }

        if (kind == OwnerKind.TRAIT_IMPL) {
            return;
        }

        if (kind == OwnerKind.NAMESPACE) {
            flags |= ACC_STATIC;
        }

        PsiElement psiElement = descriptorToDeclaration(state.getBindingContext(), propertyDescriptor.getContainingDeclaration());
        boolean isTrait = psiElement instanceof JetClass && ((JetClass) psiElement).isTrait();
        if (isTrait && !(kind instanceof OwnerKind.DelegateKind)) {
            flags |= ACC_ABSTRACT;
        }

        if (propertyDescriptor.getModality() == Modality.FINAL) {
            flags |= ACC_FINAL;
        }

        JvmPropertyAccessorSignature signature = state.getInjector().getJetTypeMapper().mapSetterSignature(propertyDescriptor, kind);
        assert true;
        final String descriptor = signature.getJvmMethodSignature().getAsmMethod().getDescriptor();
        MethodVisitor mv = v.newMethod(origin, flags, setterName(propertyDescriptor.getName()), descriptor, null, null);
        PropertySetterDescriptor setter = propertyDescriptor.getSetter();
        assert setter != null;
        generateJetPropertyAnnotation(mv, signature.getPropertyTypeKotlinSignature(),
                                      signature.getJvmMethodSignature().getKotlinTypeParameter(), propertyDescriptor,
                                      setter.getVisibility());

        assert !setter.hasBody();
        AnnotationCodegen.forMethod(mv, state.getInjector().getJetTypeMapper()).genAnnotations(setter);

        if (state.getClassBuilderMode() != ClassBuilderMode.SIGNATURES && (!isTrait || kind instanceof OwnerKind.DelegateKind)) {
            if (propertyDescriptor.getModality() != Modality.ABSTRACT) {
                mv.visitCode();
                if (state.getClassBuilderMode() == ClassBuilderMode.STUBS) {
                    StubCodegen.generateStubThrow(mv);
                }
                else {
                    InstructionAdapter iv = new InstructionAdapter(mv);
                    final Type type = state.getInjector().getJetTypeMapper().mapType(propertyDescriptor.getType(), MapTypeMode.VALUE);
                    int paramCode = 0;
                    if (kind != OwnerKind.NAMESPACE) {
                        iv.load(0, OBJECT_TYPE);
                        paramCode = 1;
                    }

                    if ((kind instanceof OwnerKind.DelegateKind) != (propertyDescriptor.getKind() == FunctionDescriptor.Kind.DELEGATION)) {
                        throw new IllegalStateException("mismatching kind in " + propertyDescriptor);
                    }

                    if (kind instanceof OwnerKind.DelegateKind) {
                        OwnerKind.DelegateKind dk = (OwnerKind.DelegateKind) kind;
                        iv.load(0, OBJECT_TYPE);
                        dk.getDelegate().put(OBJECT_TYPE, iv);

                        iv.load(paramCode, type);
                        iv.invokeinterface(dk.getOwnerClass(), setterName(propertyDescriptor.getName()), descriptor);
                    }
                    else {
                        iv.load(paramCode, type);
                        iv.visitFieldInsn(kind == OwnerKind.NAMESPACE ? PUTSTATIC : PUTFIELD,
                                          state.getInjector().getJetTypeMapper().getOwner(propertyDescriptor, kind).getInternalName(),
                                          propertyDescriptor.getName().getName(),
                                          type.getDescriptor());
                    }

                    iv.visitInsn(RETURN);
                }
            }
            FunctionCodegen.endVisit(mv, "setter", origin);
        }
    }

    public static String getterName(Name propertyName) {
        return JvmAbi.GETTER_PREFIX + StringUtil.capitalizeWithJavaBeanConvention(propertyName.getName());
    }

    public static String setterName(Name propertyName) {
        return JvmAbi.SETTER_PREFIX + StringUtil.capitalizeWithJavaBeanConvention(propertyName.getName());
    }

    public void genDelegate(PropertyDescriptor declaration, PropertyDescriptor overriddenDescriptor, StackValue field) {
        JvmPropertyAccessorSignature jvmPropertyAccessorSignature =
                state.getInjector().getJetTypeMapper().mapGetterSignature(declaration, OwnerKind.IMPLEMENTATION);
        functionCodegen.genDelegate(declaration, overriddenDescriptor, field, jvmPropertyAccessorSignature.getJvmMethodSignature());

        if (declaration.isVar()) {
            jvmPropertyAccessorSignature = state.getInjector().getJetTypeMapper().mapSetterSignature(declaration, OwnerKind.IMPLEMENTATION);
            functionCodegen.genDelegate(declaration, overriddenDescriptor, field, jvmPropertyAccessorSignature.getJvmMethodSignature());
        }
    }
}<|MERGE_RESOLUTION|>--- conflicted
+++ resolved
@@ -39,12 +39,8 @@
 import java.util.BitSet;
 
 import static org.jetbrains.asm4.Opcodes.*;
-<<<<<<< HEAD
-import static org.jetbrains.jet.codegen.JetTypeMapper.getVisibilityAccessFlag;
-=======
 import static org.jetbrains.jet.codegen.AsmTypeConstants.*;
 import static org.jetbrains.jet.codegen.CodegenUtil.*;
->>>>>>> d2d5f005
 import static org.jetbrains.jet.lang.resolve.BindingContextUtils.descriptorToDeclaration;
 
 /**
@@ -166,11 +162,7 @@
     private void generateDefaultGetter(JetProperty p) {
         final PropertyDescriptor propertyDescriptor = (PropertyDescriptor) state.getBindingContext().get(BindingContext.VARIABLE, p);
         assert propertyDescriptor != null;
-<<<<<<< HEAD
         int flags = getVisibilityAccessFlag(propertyDescriptor) |
-=======
-        int flags = getAccessModifiers(propertyDescriptor, 0) |
->>>>>>> d2d5f005
                     (propertyDescriptor.getModality() == Modality.ABSTRACT
                      ? ACC_ABSTRACT
                      : (propertyDescriptor.getModality() == Modality.FINAL ? ACC_FINAL : 0));
@@ -276,15 +268,9 @@
         final PropertyDescriptor propertyDescriptor = (PropertyDescriptor) state.getBindingContext().get(BindingContext.VARIABLE, p);
         assert propertyDescriptor != null;
 
-<<<<<<< HEAD
         int modifiers = getVisibilityAccessFlag(propertyDescriptor);
         PropertySetterDescriptor setter = propertyDescriptor.getSetter();
         int flags = setter == null ? modifiers : getVisibilityAccessFlag(setter);
-=======
-        int modifiers = getAccessModifiers(propertyDescriptor, 0);
-        PropertySetterDescriptor setter = propertyDescriptor.getSetter();
-        int flags = setter == null ? modifiers : getAccessModifiers(setter, modifiers);
->>>>>>> d2d5f005
         flags |= (propertyDescriptor.getModality() == Modality.ABSTRACT ? ACC_ABSTRACT : 0);
         generateDefaultSetter(propertyDescriptor, flags, p);
     }
